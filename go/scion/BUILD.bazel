load("//lint:go.bzl", "go_library")
load("//:scion.bzl", "scion_go_binary")

go_library(
    name = "go_default_library",
    srcs = [
<<<<<<< HEAD
        "colibri.go",
=======
        "address.go",
>>>>>>> 362c4622
        "observability.go",
        "ping.go",
        "scion.go",
        "showpaths.go",
        "traceroute.go",
    ],
    importpath = "github.com/scionproto/scion/go/scion",
    visibility = ["//visibility:private"],
    deps = [
        "//go/lib/addr:go_default_library",
        "//go/lib/daemon:go_default_library",
        "//go/lib/env:go_default_library",
        "//go/lib/log:go_default_library",
        "//go/lib/serrors:go_default_library",
        "//go/lib/snet:go_default_library",
        "//go/lib/snet/addrutil:go_default_library",
        "//go/lib/sock/reliable:go_default_library",
        "//go/lib/topology:go_default_library",
        "//go/lib/tracing:go_default_library",
        "//go/pkg/app:go_default_library",
        "//go/pkg/app/flag:go_default_library",
        "//go/pkg/app/path:go_default_library",
        "//go/pkg/command:go_default_library",
        "//go/pkg/ping:go_default_library",
        "//go/pkg/scioncolibrisubcmd:go_default_library",
        "//go/pkg/showpaths:go_default_library",
        "//go/pkg/traceroute:go_default_library",
        "@com_github_opentracing_opentracing_go//:go_default_library",
        "@com_github_spf13_cobra//:go_default_library",
    ],
)

scion_go_binary(
    name = "scion",
    embed = [":go_default_library"],
    visibility = ["//visibility:public"],
)<|MERGE_RESOLUTION|>--- conflicted
+++ resolved
@@ -4,11 +4,8 @@
 go_library(
     name = "go_default_library",
     srcs = [
-<<<<<<< HEAD
+        "address.go",
         "colibri.go",
-=======
-        "address.go",
->>>>>>> 362c4622
         "observability.go",
         "ping.go",
         "scion.go",
