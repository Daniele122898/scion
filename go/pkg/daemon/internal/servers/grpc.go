// Copyright 2020 Anapaya Systems
//
// Licensed under the Apache License, Version 2.0 (the "License");
// you may not use this file except in compliance with the License.
// You may obtain a copy of the License at
//
//   http://www.apache.org/licenses/LICENSE-2.0
//
// Unless required by applicable law or agreed to in writing, software
// distributed under the License is distributed on an "AS IS" BASIS,
// WITHOUT WARRANTIES OR CONDITIONS OF ANY KIND, either express or implied.
// See the License for the specific language governing permissions and
// limitations under the License.

package servers

import (
	"context"
	"fmt"
<<<<<<< HEAD
	"strconv"
=======
	"net"
>>>>>>> 362c4622
	"time"

	durationpb "github.com/golang/protobuf/ptypes/duration"
	timestamppb "github.com/golang/protobuf/ptypes/timestamp"
	"github.com/opentracing/opentracing-go"
	"golang.org/x/sync/singleflight"

	"github.com/scionproto/scion/go/lib/addr"
	"github.com/scionproto/scion/go/lib/common"
	ctrl_drkey "github.com/scionproto/scion/go/lib/ctrl/drkey"
	"github.com/scionproto/scion/go/lib/ctrl/path_mgmt"
	"github.com/scionproto/scion/go/lib/drkey"
	"github.com/scionproto/scion/go/lib/drkeystorage"
	"github.com/scionproto/scion/go/lib/log"
	"github.com/scionproto/scion/go/lib/prom"
	"github.com/scionproto/scion/go/lib/revcache"
	"github.com/scionproto/scion/go/lib/serrors"
	"github.com/scionproto/scion/go/lib/snet"
	"github.com/scionproto/scion/go/lib/topology"
	"github.com/scionproto/scion/go/lib/util"
	"github.com/scionproto/scion/go/pkg/daemon/colibri"
	"github.com/scionproto/scion/go/pkg/daemon/fetcher"
	sdpb "github.com/scionproto/scion/go/pkg/proto/daemon"
	"github.com/scionproto/scion/go/pkg/trust"
	"github.com/scionproto/scion/go/proto"
)

type Topology interface {
	InterfaceIDs() []uint16
	UnderlayNextHop(uint16) *net.UDPAddr
	ControlServiceAddresses() []*net.UDPAddr
}

// DaemonServer handles gRPC requests to the SCION daemon.
type DaemonServer struct {
<<<<<<< HEAD
	Fetcher      fetcher.Fetcher
	TopoProvider topology.Provider
	RevCache     revcache.RevCache
	ASInspector  trust.Inspector
	DRKeyStore   drkeystorage.ClientStore
	ColFetcher   colibri.Fetcher
	ColClient    *colibri.DaemonClient
=======
	IA          addr.IA
	MTU         uint16
	Topology    Topology
	Fetcher     fetcher.Fetcher
	RevCache    revcache.RevCache
	ASInspector trust.Inspector
>>>>>>> 362c4622

	Metrics Metrics

	foregroundPathDedupe singleflight.Group
	backgroundPathDedupe singleflight.Group
}

// Paths serves the paths request.
func (s *DaemonServer) Paths(ctx context.Context,
	req *sdpb.PathsRequest) (*sdpb.PathsResponse, error) {

	start := time.Now()
	dstI := addr.IAInt(req.DestinationIsdAs).IA().I
	response, err := s.paths(ctx, req)
	s.Metrics.PathsRequests.inc(
		pathReqLabels{Result: errToMetricResult(err), Dst: dstI},
		time.Since(start).Seconds(),
	)
	return response, unwrapMetricsError(err)
}

func (s *DaemonServer) paths(ctx context.Context,
	req *sdpb.PathsRequest) (*sdpb.PathsResponse, error) {

	if _, ok := ctx.Deadline(); !ok {
		var cancelF context.CancelFunc
		ctx, cancelF = context.WithTimeout(ctx, 10*time.Second)
		defer cancelF()
	}
	srcIA, dstIA := addr.IAInt(req.SourceIsdAs).IA(), addr.IAInt(req.DestinationIsdAs).IA()
	go func() {
		defer log.HandlePanic()
		s.backgroundPaths(ctx, srcIA, dstIA, req.Refresh)
	}()
	paths, err := s.fetchPaths(ctx, &s.foregroundPathDedupe, srcIA, dstIA, req.Refresh)
	if err != nil {
		log.FromCtx(ctx).Debug("Fetching paths", "err", err,
			"src", srcIA, "dst", dstIA, "refresh", req.Refresh)
		return nil, err
	}
	reply := &sdpb.PathsResponse{}
	for _, p := range paths {
		reply.Paths = append(reply.Paths, pathToPB(p))
	}
	return reply, nil
}

func (s *DaemonServer) fetchPaths(ctx context.Context, group *singleflight.Group, src, dst addr.IA,
	refresh bool) ([]snet.Path, error) {

	r, err, _ := group.Do(fmt.Sprintf("%s%s%t", src, dst, refresh),
		func() (interface{}, error) {
			return s.Fetcher.GetPaths(ctx, src, dst, refresh)
		},
	)
	// just cast to the correct type, ignore the "ok", since that can only be
	// false in case of a nil result.
	paths, _ := r.([]snet.Path)
	return paths, err
}

func pathToPB(path snet.Path) *sdpb.Path {
	meta := path.Metadata()
	interfaces := make([]*sdpb.PathInterface, len(meta.Interfaces))
	for i, intf := range meta.Interfaces {
		interfaces[i] = &sdpb.PathInterface{
			Id:    uint64(intf.ID),
			IsdAs: uint64(intf.IA.IAInt()),
		}
	}

	latency := make([]*durationpb.Duration, len(meta.Latency))
	for i, v := range meta.Latency {
		seconds := int64(v / time.Second)
		nanos := int32(v - time.Duration(seconds)*time.Second)
		latency[i] = &durationpb.Duration{Seconds: seconds, Nanos: nanos}
	}
	geo := make([]*sdpb.GeoCoordinates, len(meta.Geo))
	for i, v := range meta.Geo {
		geo[i] = &sdpb.GeoCoordinates{
			Latitude:  v.Latitude,
			Longitude: v.Longitude,
			Address:   v.Address,
		}
	}
	linkType := make([]sdpb.LinkType, len(meta.LinkType))
	for i, v := range meta.LinkType {
		linkType[i] = linkTypeToPB(v)
	}

	raw := path.Path().Raw
	nextHopStr := ""
	if nextHop := path.UnderlayNextHop(); nextHop != nil {
		nextHopStr = nextHop.String()
	}
	return &sdpb.Path{
		Raw: raw,
		Interface: &sdpb.Interface{
			Address: &sdpb.Underlay{Address: nextHopStr},
		},
		Interfaces:   interfaces,
		Mtu:          uint32(meta.MTU),
		Expiration:   &timestamppb.Timestamp{Seconds: meta.Expiry.Unix()},
		Latency:      latency,
		Bandwidth:    meta.Bandwidth,
		Geo:          geo,
		LinkType:     linkType,
		InternalHops: meta.InternalHops,
		Notes:        meta.Notes,
	}

}

func linkTypeToPB(lt snet.LinkType) sdpb.LinkType {
	switch lt {
	case snet.LinkTypeDirect:
		return sdpb.LinkType_LINK_TYPE_DIRECT
	case snet.LinkTypeMultihop:
		return sdpb.LinkType_LINK_TYPE_MULTI_HOP
	case snet.LinkTypeOpennet:
		return sdpb.LinkType_LINK_TYPE_OPEN_NET
	default:
		return sdpb.LinkType_LINK_TYPE_UNSPECIFIED
	}
}

func (s *DaemonServer) backgroundPaths(origCtx context.Context, src, dst addr.IA, refresh bool) {
	backgroundTimeout := 5 * time.Second
	deadline, ok := origCtx.Deadline()
	if !ok || time.Until(deadline) > backgroundTimeout {
		// the original context is large enough no need to spin a background fetch.
		return
	}
	ctx, cancelF := context.WithTimeout(context.Background(), backgroundTimeout)
	defer cancelF()
	var spanOpts []opentracing.StartSpanOption
	if span := opentracing.SpanFromContext(origCtx); span != nil {
		spanOpts = append(spanOpts, opentracing.FollowsFrom(span.Context()))
	}
	span, ctx := opentracing.StartSpanFromContext(ctx, "fetch.paths.background", spanOpts...)
	defer span.Finish()
	if _, err := s.fetchPaths(ctx, &s.backgroundPathDedupe, src, dst, refresh); err != nil {
		log.FromCtx(ctx).Debug("Error fetching paths (background)", "err", err,
			"src", src, "dst", dst, "refresh", refresh)
	}
}

// AS serves the AS request.
func (s *DaemonServer) AS(ctx context.Context, req *sdpb.ASRequest) (*sdpb.ASResponse, error) {
	start := time.Now()
	response, err := s.as(ctx, req)
	s.Metrics.ASRequests.inc(
		reqLabels{Result: errToMetricResult(err)},
		time.Since(start).Seconds(),
	)
	return response, unwrapMetricsError(err)
}

func (s *DaemonServer) as(ctx context.Context, req *sdpb.ASRequest) (*sdpb.ASResponse, error) {
	reqIA := addr.IAInt(req.IsdAs).IA()
	if reqIA.IsZero() {
		reqIA = s.IA
	}
	mtu := uint32(0)
	if reqIA.Equal(s.IA) {
		mtu = uint32(s.MTU)
	}
	core, err := s.ASInspector.HasAttributes(ctx, reqIA, trust.Core)
	if err != nil {
		log.FromCtx(ctx).Error("Inspecting ISD-AS", "err", err, "isd_as", reqIA)
		return nil, serrors.WrapStr("inspecting ISD-AS", err, "isd_as", reqIA)
	}
	reply := &sdpb.ASResponse{
		IsdAs: uint64(reqIA.IAInt()),
		Core:  core,
		Mtu:   mtu,
	}
	return reply, nil
}

// Interfaces serves the interfaces request.
func (s *DaemonServer) Interfaces(ctx context.Context,
	req *sdpb.InterfacesRequest) (*sdpb.InterfacesResponse, error) {

	start := time.Now()
	response, err := s.interfaces(ctx, req)
	s.Metrics.InterfacesRequests.inc(
		reqLabels{Result: errToMetricResult(err)},
		time.Since(start).Seconds(),
	)
	return response, unwrapMetricsError(err)
}

func (s *DaemonServer) interfaces(ctx context.Context,
	_ *sdpb.InterfacesRequest) (*sdpb.InterfacesResponse, error) {

	reply := &sdpb.InterfacesResponse{
		Interfaces: make(map[uint64]*sdpb.Interface),
	}
	topo := s.Topology
	for _, ifID := range topo.InterfaceIDs() {
		nextHop := topo.UnderlayNextHop(ifID)
		if nextHop == nil {
			continue
		}
		reply.Interfaces[uint64(ifID)] = &sdpb.Interface{
			Address: &sdpb.Underlay{
				Address: nextHop.String(),
			},
		}
	}
	return reply, nil
}

// Services serves the services request.
func (s *DaemonServer) Services(ctx context.Context,
	req *sdpb.ServicesRequest) (*sdpb.ServicesResponse, error) {

	start := time.Now()
	respsonse, err := s.services(ctx, req)
	s.Metrics.ServicesRequests.inc(
		reqLabels{Result: errToMetricResult(err)},
		time.Since(start).Seconds(),
	)
	return respsonse, unwrapMetricsError(err)
}

func (s *DaemonServer) services(ctx context.Context,
	_ *sdpb.ServicesRequest) (*sdpb.ServicesResponse, error) {

	reply := &sdpb.ServicesResponse{
		Services: make(map[string]*sdpb.ListService),
	}
	list := &sdpb.ListService{}
	for _, h := range s.Topology.ControlServiceAddresses() {
		// TODO(lukedirtwalker): build actual URI after it's defined (anapapaya/scion#3587)
		list.Services = append(list.Services, &sdpb.Service{Uri: h.String()})
	}
	reply.Services[topology.Control.String()] = list
	return reply, nil
}

// NotifyInterfaceDown notifies the server about an interface that is down.
func (s *DaemonServer) NotifyInterfaceDown(ctx context.Context,
	req *sdpb.NotifyInterfaceDownRequest) (*sdpb.NotifyInterfaceDownResponse, error) {

	start := time.Now()
	response, err := s.notifyInterfaceDown(ctx, req)
	s.Metrics.InterfaceDownNotifications.inc(
		ifDownLabels{Result: errToMetricResult(err), Src: "notification"},
		time.Since(start).Seconds(),
	)
	return response, unwrapMetricsError(err)
}

func (s *DaemonServer) notifyInterfaceDown(ctx context.Context,
	req *sdpb.NotifyInterfaceDownRequest) (*sdpb.NotifyInterfaceDownResponse, error) {

	revInfo := &path_mgmt.RevInfo{
		RawIsdas:     addr.IAInt(req.IsdAs),
		IfID:         common.IFIDType(req.Id),
		LinkType:     proto.LinkType_core,
		RawTTL:       10,
		RawTimestamp: util.TimeToSecs(time.Now()),
	}
	_, err := s.RevCache.Insert(ctx, revInfo)
	if err != nil {
		log.FromCtx(ctx).Error("Inserting revocation", "err", err, "req", req)
		return nil, metricsError{
			err:    serrors.WrapStr("inserting revocation", err),
			result: prom.ErrDB,
		}
	}
	return &sdpb.NotifyInterfaceDownResponse{}, nil
}

// DRKeyLvl2 serves a Lvl2Key request
func (s *DaemonServer) DRKeyLvl2(ctx context.Context,
	req *sdpb.DRKeyLvl2Request) (*sdpb.DRKeyLvl2Response, error) {

	logger := log.FromCtx(ctx)

	parsedReq, err := requestToLvl2Req(req)
	if err != nil {
		logger.Error("[DRKey DeamonService] Invalid DRKey Lvl2 request", "err", err)
		return nil, serrors.WrapStr("parsing protobuf Lvl2Req", err)
	}

	lvl2Key, err := s.DRKeyStore.GetLvl2Key(ctx, parsedReq.ToMeta(), parsedReq.ValTime)
	if err != nil {
		logger.Error("[DRKey DeamonService] Error getting Lvl2Key", "err", err)
		return nil, serrors.WrapStr("getting Lvl2Key from client store", err)
	}

	resp, err := keyToLvl2Resp(lvl2Key)
	if err != nil {
		logger.Debug("[DRKey DeamonService] Error parsing DRKey Lvl2 to protobuf resp",
			"err", err)
		return nil, serrors.WrapStr("parsing to protobuf Lvl2Rep", err)
	}
	return resp, nil
}

func requestToLvl2Req(req *sdpb.DRKeyLvl2Request) (ctrl_drkey.Lvl2Req, error) {
	return ctrl_drkey.RequestToLvl2Req(req.BaseReq)
}

func keyToLvl2Resp(drkey drkey.Lvl2Key) (*sdpb.DRKeyLvl2Response, error) {
	baseRep, err := ctrl_drkey.KeyToLvl2Resp(drkey)
	if err != nil {
		return nil, err
	}
	return &sdpb.DRKeyLvl2Response{
		BaseRep: baseRep,
	}, nil
}

func (s *DaemonServer) ColibriListRsvs(ctx context.Context, req *sdpb.ColibriListRequest) (
	*sdpb.ColibriListResponse, error) {

	dstIA := addr.IAInt(req.Base.DstIa).IA()
	log.FromCtx(ctx).Debug("fetching reservation list", "dst", dstIA.String())
	return s.ColFetcher.ListReservations(ctx, req)
}

func (s *DaemonServer) ColibriSetupRsv(ctx context.Context, req *sdpb.ColibriSetupRequest) (
	*sdpb.ColibriSetupResponse, error) {

	res, err := s.ColClient.SetupReservation(ctx, req)
	if err != nil {
		return res, err
	}
	if res.Base.Success != nil {
		egress, err := strconv.Atoi(res.Base.Success.NextHop)
		if err != nil {
			return nil, serrors.WrapStr("obtaining next hop from egress", err,
				"egress", res.Base.Success.NextHop)
		}
		addr, ok := s.TopoProvider.Get().UnderlayNextHop(common.IFIDType(egress))
		if !ok {
			return nil, serrors.New("obtaining next hop from egress id, egress not present",
				"egress", egress)
		}
		res.Base.Success.NextHop = addr.String()
	}
	return res, nil
}

func (s *DaemonServer) ColibriCleanupRsv(ctx context.Context, req *sdpb.ColibriCleanupRequest) (
	*sdpb.ColibriCleanupResponse, error) {

	return s.ColClient.CleanupReservation(ctx, req)
}

func (s *DaemonServer) ColibriAddAdmissionEntry(ctx context.Context,
	req *sdpb.ColibriAdmissionEntry) (*sdpb.ColibriAdmissionEntryResponse, error) {

	return s.ColClient.ColibriAddAdmissionEntry(ctx, req)
}<|MERGE_RESOLUTION|>--- conflicted
+++ resolved
@@ -17,11 +17,8 @@
 import (
 	"context"
 	"fmt"
-<<<<<<< HEAD
+	"net"
 	"strconv"
-=======
-	"net"
->>>>>>> 362c4622
 	"time"
 
 	durationpb "github.com/golang/protobuf/ptypes/duration"
@@ -57,22 +54,15 @@
 
 // DaemonServer handles gRPC requests to the SCION daemon.
 type DaemonServer struct {
-<<<<<<< HEAD
-	Fetcher      fetcher.Fetcher
-	TopoProvider topology.Provider
-	RevCache     revcache.RevCache
-	ASInspector  trust.Inspector
-	DRKeyStore   drkeystorage.ClientStore
-	ColFetcher   colibri.Fetcher
-	ColClient    *colibri.DaemonClient
-=======
 	IA          addr.IA
 	MTU         uint16
 	Topology    Topology
 	Fetcher     fetcher.Fetcher
 	RevCache    revcache.RevCache
 	ASInspector trust.Inspector
->>>>>>> 362c4622
+	DRKeyStore  drkeystorage.ClientStore
+	ColFetcher  colibri.Fetcher
+	ColClient   *colibri.DaemonClient
 
 	Metrics Metrics
 
@@ -411,8 +401,9 @@
 			return nil, serrors.WrapStr("obtaining next hop from egress", err,
 				"egress", res.Base.Success.NextHop)
 		}
-		addr, ok := s.TopoProvider.Get().UnderlayNextHop(common.IFIDType(egress))
-		if !ok {
+
+		addr := s.Topology.UnderlayNextHop(uint16(egress))
+		if addr == nil {
 			return nil, serrors.New("obtaining next hop from egress id, egress not present",
 				"egress", egress)
 		}
